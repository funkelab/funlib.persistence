--- conflicted
+++ resolved
@@ -1,8 +1,4 @@
 from .arrays import Array, open_ds, prepare_ds, open_ome_ds, prepare_ome_ds  # noqa
 
-<<<<<<< HEAD
-__version__ = "0.5.4"
-=======
 __version__ = "0.6.0"
->>>>>>> 8aff3d04
 __version_info__ = tuple(int(i) for i in __version__.split("."))