import logging
from functools import reduce
<<<<<<< HEAD
from typing import Optional, Sequence, Union, Any
=======
from typing import Any, Optional, Sequence, Union
>>>>>>> 8aff3d04

import dask.array as da
import numpy as np
from dask.array.optimization import fuse_slice
from zarr import Array as ZarrArray

from funlib.geometry import Coordinate, Roi

from .freezable import Freezable
from .lazy_ops import LazyOp
from .metadata import MetaData

logger = logging.getLogger(__name__)


class Array(Freezable):
    """A thin wrapper around a dask array containing additional metadata such
    as the voxel size, offset, and axis names.

    Args:

        data (``np.ndarray``):

            The numpy array like object to wrap.

        offset (``Optional[Sequence[int]]``):

            The offset of the array in world units. Defaults to 0 for
            every dimension if not provided

        voxel_size (``Optional[Sequence[int]]``):

            The size of a voxel. If not provided the voxel size is
            assumed to be 1 in all dimensions.

        axis_names (``Optional[Sequence[str]]``):

            The name of each axis. If not provided, the axis names
            are given names ["c1", "c2", "c3", ...]

        units (``Optional[Sequence[str]]``):

            The units of each spatial dimension.

        chunks (`tuple[int]` or `str` or `int`, optional):

            See https://docs.dask.org/en/stable/generated/dask.array.from_array.html for
            details.

        lazy_op (``Optional[LazyOp]``):

            The lazy_op to use for this array. If you would like apply multiple
            lazy_ops, please look into either the `.lazy_op` method or the
            `SequentialLazyOp` class.

    """

    data: da.Array

    def __init__(
        self,
        data,
        offset: Optional[Sequence[int]] = None,
        voxel_size: Optional[Sequence[int]] = None,
        axis_names: Optional[Sequence[str]] = None,
        units: Optional[Sequence[str]] = None,
        types: Optional[Sequence[str]] = None,
        chunks: Optional[Union[int, Sequence[int], str]] = "auto",
        lazy_op: Optional[LazyOp] = None,
        strict_metadata: bool = True,
    ):
        if not isinstance(data, da.Array):
            self.data = da.from_array(data, chunks=chunks)
        else:
            self.data = data
        self._uncollapsed_dims = [True for _ in self.data.shape]
        self._source_data = data
        self._metadata = MetaData(
            offset=Coordinate(offset) if offset is not None else None,
            voxel_size=Coordinate(voxel_size) if voxel_size is not None else None,
            axis_names=list(axis_names) if axis_names is not None else None,
            units=list(units) if units is not None else None,
            types=list(types) if types is not None else None,
            shape=self._source_data.shape,
            strict=strict_metadata,
        )

        # used for custom metadata unrelated to indexing with physical units
        # only used if not reading from zarr and there is no built in `.attrs`
        self._attrs: dict[str, Any] = {}

        if lazy_op is not None:
            self.apply_lazy_ops(lazy_op)

        lazy_ops = [] if lazy_op is None else [lazy_op]
        self.lazy_ops = lazy_ops

        self.freeze()

        self.validate(strict_metadata)

    @property
    def attrs(self) -> dict:
        """
        Return dict that can be used to store custom metadata. Will be persistent
        for zarr arrays. If reading from zarr, any existing metadata (such as
        voxel_size, axis_names, etc.) will also be exposed here.
        """
        if isinstance(self._source_data, ZarrArray):
            return self._source_data.attrs
        else:
            return self._attrs

    @property
    def attrs(self) -> dict:
        """
        Return dict that can be used to store custom metadata. Will be persistent
        for zarr arrays. If reading from zarr, any existing metadata (such as
        voxel_size, axis_names, etc.) will also be exposed here.
        """
        if isinstance(self._source_data, ZarrArray):
            return self._source_data.attrs
        else:
            return self._attrs

    @property
    def chunk_shape(self) -> Coordinate:
        return Coordinate(self.data.chunksize)

    def uncollapsed_dims(self, physical: bool = False) -> list[bool]:
        if physical:
            return [
                x
                for x, t in zip(self._uncollapsed_dims, self._metadata.types)
                if t == "space"
            ]
        else:
            return self._uncollapsed_dims

    @property
    def offset(self) -> Coordinate:
        """Get the offset of this array in world units."""
        udims = self.uncollapsed_dims(physical=True)
        return Coordinate(
            [
                self._metadata.offset[ii]
                for ii, uncollapsed in enumerate(udims)
                if uncollapsed
            ]
        )

    @property
    def voxel_size(self) -> Coordinate:
        """Get the size of a voxel in world units."""
        udims = self.uncollapsed_dims(physical=True)
        return Coordinate(
            [
                self._metadata.voxel_size[ii]
                for ii, uncollapsed in enumerate(udims)
                if uncollapsed
            ]
        )

    @property
    def units(self) -> list[str]:
        udims = self.uncollapsed_dims(physical=True)
        return [
            self._metadata.units[ii]
            for ii, uncollapsed in enumerate(udims)
            if uncollapsed
        ]

    @property
    def axis_names(self) -> list[str]:
        return [
            self._metadata.axis_names[ii]
            for ii, uncollapsed in enumerate(self.uncollapsed_dims(physical=False))
            if uncollapsed
        ]

    @property
    def types(self) -> list[str]:
        return [
            self._metadata.types[ii]
            for ii, uncollapsed in enumerate(self.uncollapsed_dims(physical=False))
            if uncollapsed
        ]

    @property
    def physical_shape(self):
        return tuple(
            self._source_data.shape[ii]
            for ii, (uncollapsed, type) in enumerate(
                zip(self.uncollapsed_dims(physical=False), self._metadata.types)
            )
            if uncollapsed and type in ["space", "time"]
        )

    @property
    def roi(self):
        """
        Get the Roi associated with this data.
        """
        return Roi(
            self.offset,
            self.voxel_size * Coordinate(self.physical_shape),
        )

    @property
    def dims(self):
        return sum(self.uncollapsed_dims())

    @property
    def channel_dims(self):
        return self.dims - self.voxel_size.dims

    @property
    def spatial_dims(self):
        return self.voxel_size.dims

    @property
    def shape(self):
        """Get the shape in voxels of this array,
        This is equivalent to::

            array.data.shape
        """

        return self.data.shape

    @property
    def dtype(self):
        """Get the dtype of this array."""
        return self.data.dtype

    @property
    def is_writeable(self):
        return len(self.lazy_ops) == 0 or all(
            [self._is_slice(lazy_op, writeable=True) for lazy_op in self.lazy_ops]
        )

    def apply_lazy_ops(self, lazy_op):
        if self._is_slice(lazy_op):
            if not isinstance(lazy_op, tuple):
                lazy_op = (lazy_op,)
            for ii, a in enumerate(lazy_op):
                if isinstance(a, int):
                    for i, uc in enumerate(self._uncollapsed_dims):
                        if uc:
                            if ii == 0:
                                self._uncollapsed_dims[i] = False
                                break
                            ii -= 1
            self.data = self.data[lazy_op]
        elif callable(lazy_op):
            self.data = lazy_op(self.data)
        else:
            raise Exception(
                f"LazyOp {lazy_op} is not a supported lazy_op. "
                f"Supported lazy_ops are: {LazyOp}"
            )

    def lazy_op(self, lazy_op: LazyOp):
        """Apply an lazy_op to this array.

        Args:

            lazy_op (``LazyOp``):

                The lazy_op to apply to this array.
        """
        self.apply_lazy_ops(lazy_op)
        self.lazy_ops.append(lazy_op)

    def __getitem__(self, key) -> np.ndarray:
        """Get a sub-array or a single value.

        Args:

            key (`class:Roi` or `class:Coordinate`):

                The ROI specifying the sub-array or a coordinate for a single
                value.

        Returns:

            If ``key`` is a `class:Roi`, returns a `class:Array` that
            represents this ROI. This is a light-weight operation that does not
            access the actual data held by this array. If ``key`` is a
            `class:Coordinate`, the array value (possible multi-channel)
            closest to the coordinate is returned.
        """

        if isinstance(key, Roi):
            roi = key

            if not self.roi.contains(roi):
                raise IndexError(
                    "Requested roi %s is not contained in this array %s."
                    % (roi, self.roi)
                )

            return self.data[self.__slices(roi, use_lazy_slices=False)].compute()

        elif isinstance(key, Coordinate):
            coordinate = key

            if not self.roi.contains(coordinate):
                raise IndexError("Requested coordinate is not contained in this array.")

            index = self.__index(coordinate)
            return self.data[index].compute()

        else:
            return self.data[key].compute()

    def __setitem__(self, key, value: np.ndarray):
        """Set the data of this array within the given ROI.

        Args:

            key (`class:Roi`):

                The ROI to write to.

            value (``ndarray``):

                The value to write.
        """

        if self.is_writeable:
            if isinstance(key, Roi):
                roi = key

                if not self.roi.contains(roi):
                    raise IndexError(
                        "Requested roi %s is not contained in this array %s."
                        % (roi, self.roi)
                    )

                region_slices = self.__slices(roi)
                self._source_data[region_slices] = value
            else:
                lazy_slices = [
                    lazy_op for lazy_op in self.lazy_ops if self._is_slice(lazy_op)
                ]

                region_slices = reduce(fuse_slice, [*lazy_slices, key])

                self._source_data[region_slices] = value

            # If the source data is an in-memory numpy array, writing to the numpy
            # array does not always result in the dask array reading the new data.
            # It seems to be a caching issue. To work around this, we create a new
            # dask array from the source data.
            if isinstance(self._source_data, np.ndarray):
                self.data = da.from_array(self._source_data)

        else:
            raise RuntimeError(
                "This array is not writeable since you have applied a custom callable "
                "lazy_op that may or may not be invertable, or you have used a"
                "boolean array. Please use a list of ints to specify the axes you "
                "want if you want to write to this array."
            )

    def to_ndarray(self, roi, fill_value=0):
        """An alternative implementation of `__getitem__` that supports
        using fill values to request data that may extend outside the
        roi covered by self.

        Args:

            roi (`class:Roi`, optional):

                If given, copy only the data represented by this ROI. This is
                equivalent to::

                    array[roi].to_ndarray()

            fill_value (scalar, optional):

                The value to use to fill in values that are outside the ROI
                provided by this data. Defaults to 0.
        """

        shape = roi.shape / self.voxel_size
        data = np.zeros(self.shape[: self.channel_dims] + shape, dtype=self.data.dtype)
        if fill_value != 0:
            data[:] = fill_value

        array = Array(data, roi.offset, self.voxel_size)

        shared_roi = self.roi.intersect(roi)

        if not shared_roi.empty:
            array[shared_roi] = self[shared_roi]

        return data

    def __slices(
        self, roi, use_lazy_slices: bool = True, check_chunk_align: bool = False
    ):
        """Get the voxel slices for the given roi."""

        voxel_roi = (roi - self.offset) / self.voxel_size

        if check_chunk_align:
            for d in range(roi.dims):
                end_of_array = roi.get_end()[d] == self.roi.get_end()[d]

                begin_align_with_chunks = voxel_roi.begin[d] % self.chunk_shape[d] == 0
                shape_align_with_chunks = voxel_roi.shape[d] % self.chunk_shape[d] == 0

                assert begin_align_with_chunks and (
                    shape_align_with_chunks or end_of_array
                ), (
                    "ROI %s (in voxels: %s) does not align with chunks of "
                    "size %s (mismatch in dimension %d)"
                    % (roi, voxel_roi, self.chunk_shape, d)
                )

        roi_slices = (slice(None),) * self.channel_dims + voxel_roi.to_slices()

        lazy_slices = (
            [lazy_op for lazy_op in self.lazy_ops if self._is_slice(lazy_op)]
            if use_lazy_slices
            else []
        )

        combined_slice = reduce(fuse_slice, [*lazy_slices, roi_slices])

        return combined_slice

    def _is_slice(self, lazy_op: LazyOp, writeable: bool = False) -> bool:
        if isinstance(lazy_op, slice) or isinstance(lazy_op, int):
            return True
        elif isinstance(lazy_op, list) and all([isinstance(a, int) for a in lazy_op]):
            return True
        elif isinstance(lazy_op, tuple) and all(
            [self._is_slice(a, writeable) for a in lazy_op]
        ):
            return True
        elif (
            isinstance(lazy_op, np.ndarray)
            and lazy_op.dtype == bool
            and lazy_op.ndim == 1
        ):
            # Boolean indexing is not supported when storing regions of dask arrays
            # because dask `fuse_slice` can't combine the boolean indexing with slicing operations
            return not writeable
        return False

    def __index(self, coordinate):
        """Get the voxel slices for the given coordinate."""

        index = tuple((coordinate - self.offset) / self.voxel_size)
        if self.channel_dims > 0:
            index = (Ellipsis,) + index
        return index

    def validate(self, strict: bool = False):
        self._metadata.validate(strict)
        assert len(self.axis_names) == len(self._source_data.shape), (
            f"Axis names must be provided for every dimension. Got ({self.axis_names}) "
            f"but expected {len(self.shape)} to match the data shape: {self.shape}"
        )
        if self.chunk_shape is not None:
            assert self.chunk_shape.dims == len(self._source_data.shape), (
                f"Chunk shape ({self.chunk_shape}) must have the same "
                f"number of dimensions as the data ({self.shape})"
            )<|MERGE_RESOLUTION|>--- conflicted
+++ resolved
@@ -1,10 +1,6 @@
 import logging
 from functools import reduce
-<<<<<<< HEAD
-from typing import Optional, Sequence, Union, Any
-=======
 from typing import Any, Optional, Sequence, Union
->>>>>>> 8aff3d04
 
 import dask.array as da
 import numpy as np
